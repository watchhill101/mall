--- conflicted
+++ resolved
@@ -51,16 +51,6 @@
     { path: 'stocktake', menuPath: '/goods/inventory/stocktake', title: '盘点' },
     { path: 'stock-details', menuPath: '/goods/inventory/stock-details', title: '出入库明细' },
     // 添加订单子路由映射
-<<<<<<< HEAD
-    { path: 'orders-list', menuPath: '/orders/orders-list', title: '订单' },
-    { path: 'afterSales', menuPath: '/orders/afterSales', title: '售后' },
-    { path: 'tallySheet', menuPath: '/orders/tallySheet', title: '理货单' },
-    { path: 'SortingList', menuPath: '/orders/SortingList', title: '分拣单' },
-    // 添加系统设置子路由映射
-    { path: 'users', menuPath: '/system/users', title: '用户' },
-    { path: 'carousel', menuPath: '/system/carousel', title: '轮播图' },
-    { path: 'user-permissions', menuPath: '/system/user-permissions', title: '用户权限' },
-=======
     { path: 'orders-list', menuPath: '/orders/orders-list', title: '订单管理' },
     { path: 'afterSales', menuPath: '/orders/afterSales', title: '售后管理' },
     { path: 'tallySheet', menuPath: '/orders/tallySheet', title: '理货单' },
@@ -69,7 +59,6 @@
     { path: 'allocation-order', menuPath: '/orders/allocation-order', title: '配货单' },
     { path: 'work-order', menuPath: '/orders/work-order', title: '作业单' },
     { path: 'logistics-order', menuPath: '/orders/logistics-order', title: '物流单' },
->>>>>>> 7f20e457
     ...routes
   ]
   let breadcrumbNameObj = {}
