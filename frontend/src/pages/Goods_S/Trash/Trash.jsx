import React, { useState } from 'react';
import { Outlet, Link } from 'react-router-dom';
import Icon, { SearchOutlined } from '@ant-design/icons';
import {
  RefreshSvg,
  SearchSvg,
  clipSvg,
  toggleSvg,
} from '@/pages/Goods_S/icons_svg/IconCom';
import {
  Card,
  Statistic,
  Row,
  Col,
  Typography,
  Cascader,
  Button,
  Menu,
} from 'antd';
import { data } from '@/db_S/data.mjs';
import './index.scss';

import SearchBar from '@/components/SearchBar';
import { TrashColumns, TrashformItemList } from '../data/data';
import CustomTable from '@/components/CustomTable';
// import { refreshSvg } from './icons_svg/icon';
import SvgIcon from '@/components/SvgIcon';
import '../index.scss';
import {
  ShoppingCartOutlined,
  DollarOutlined,
  RiseOutlined,
  TagOutlined,
} from '@ant-design/icons';
<<<<<<< HEAD
import GoodsLayout from '../Goods_Layout/Goods_Layout';

const { Title } = Typography;

export default function Trash() {
  // 模拟回收站数据
  const trashData = [
    {
      key: '1',
      productId: 'P001',
      productName: 'iPhone 14 Pro',
      category: '电子产品',
      deleteTime: '2024-01-15 10:30:00',
      deleteReason: '商品下架',
      operator: '张三',
      status: '已删除',
    },
    {
      key: '2',
      productId: 'P002',
      productName: 'MacBook Pro',
      category: '电子产品',
      deleteTime: '2024-01-14 16:45:00',
      deleteReason: '库存不足',
      operator: '李四',
      status: '已删除',
    },
    {
      key: '3',
      productId: 'P003',
      productName: 'Nike运动鞋',
      category: '服装',
      deleteTime: '2024-01-13 09:20:00',
      deleteReason: '商品过期',
      operator: '王五',
      status: '已删除',
    },
  ];

  const columns = [
    {
      title: '商品ID',
      dataIndex: 'productId',
      key: 'productId',
    },
    {
      title: '商品名称',
      dataIndex: 'productName',
      key: 'productName',
    },
    {
      title: '商品分类',
      dataIndex: 'category',
      key: 'category',
    },
    {
      title: '删除时间',
      dataIndex: 'deleteTime',
      key: 'deleteTime',
    },
    {
      title: '删除原因',
      dataIndex: 'deleteReason',
      key: 'deleteReason',
    },
    {
      title: '操作员',
      dataIndex: 'operator',
      key: 'operator',
    },
    {
      title: '状态',
      dataIndex: 'status',
      key: 'status',
      render: (status) => (
        <Tag color="red" icon={<DeleteOutlined />}>
          {status}
        </Tag>
      ),
    },
    {
      title: '操作',
      key: 'action',
      render: (_, record) => (
        <Space>
          <Button
            type="link"
            size="small"
            // icon={<RestoreOutlined />}
            onClick={() => handleRestore(record)}
          >
            恢复
          </Button>
          <Popconfirm
            title="确定要永久删除这个商品吗？"
            description="此操作不可恢复，请谨慎操作！"
            onConfirm={() => handlePermanentDelete(record)}
            okText="确定"
            cancelText="取消"
            icon={<ExclamationCircleOutlined style={{ color: 'red' }} />}
          >
            <Button type="link" size="small" danger>
              永久删除
            </Button>
          </Popconfirm>
        </Space>
      ),
    },
  ];

  // 处理恢复商品
  const handleRestore = (record) => {
    console.log('恢复商品:', record);
    // 这里添加恢复商品的逻辑
  };

  // 处理永久删除
  const handlePermanentDelete = (record) => {
    console.log('永久删除商品:', record);
    // 这里添加永久删除的逻辑
=======
import component from 'element-plus/es/components/tree-select/src/tree-select-option.mjs';
import GoodsLayout from '../Goods_Layout/Goods_Layout';
const Trash = () => {
  const handleSearch = () => {};
  const fetchMethod = async (requesParams) => {
    await new Promise((resolve) => setTimeout(resolve, 1000));
    return {
      data: {
        count: data.list.length,
        rows: data.list,
      },
    };
>>>>>>> dcd5d290
  };
  const onParamChange = () => {};
  const [params, setparams] = useState({
    pageSize: 5,
    current: 1,
  });
  return (
<<<<<<< HEAD
    <GoodsLayout>
      <div className="Trash" style={{ padding: '24px' }}>
        <Title level={2} style={{ marginBottom: '24px' }}>
          <DeleteOutlined style={{ marginRight: '8px' }} />
          回收站
        </Title>

      <Row gutter={16} style={{ marginBottom: '24px' }}>
        <Col span={6}>
          <Card>
            <Statistic
              title="已删除商品"
              value={totalDeleted}
              prefix={<DeleteOutlined />}
              valueStyle={{ color: '#ff4d4f' }}
            />
          </Card>
        </Col>
        <Col span={6}>
          <Card>
            <Statistic
              title="电子产品"
              value={electronicsCount}
              prefix={<ShoppingCartOutlined />}
              valueStyle={{ color: '#1890ff' }}
            />
          </Card>
        </Col>
        <Col span={6}>
          <Card>
            <Statistic
              title="服装类"
              value={clothingCount}
              prefix={<ShoppingCartOutlined />}
              valueStyle={{ color: '#52c41a' }}
            />
          </Card>
        </Col>
        <Col span={6}>
          <Card>
            <Statistic
              title="可恢复商品"
              value={totalDeleted}
              // prefix={<RestoreOutlined />}
              valueStyle={{ color: '#722ed1' }}
            />
          </Card>
        </Col>
      </Row>

      <Card
        title="已删除商品列表"
        extra={
          <Space>
            {/* <Button type="primary" icon={<RestoreOutlined />}>
              批量恢复
            </Button> */}
            <Button danger icon={<DeleteOutlined />}>
              清空回收站
            </Button>
          </Space>
        }
      >
        <Table
          columns={columns}
          dataSource={trashData}
          pagination={{
            pageSize: 10,
            showSizeChanger: true,
            showQuickJumper: true,
            showTotal: (total, range) =>
              `第 ${range[0]}-${range[1]} 条/总共 ${total} 条`,
          }}
        />
      </Card>
      </div>
    </GoodsLayout>
=======
    // <GoodsLayout>
    <div className="List">
      <div className="searchbar">
        <SearchBar
          formItemList={TrashformItemList}
          getSearchParams={handleSearch}
        />
      </div>
      <div className="OperationButton">
        <div>
          <></>
        </div>
        <div className="OperationButton-right">
          <ul>
            <li>
              <Button
                // type="primary"
                shape="circle"
                icon={
                  <Icon component={RefreshSvg} />
                  // <SvgIcon
                  //   name="refresh"
                  //   width="16"
                  //   height="16"
                  //   color="#1890ff"
                  // ></SvgIcon>
                }
              />
            </li>
            <li>
              <Button
                // type="primary"
                shape="circle"
                icon={<Icon component={SearchSvg} />}
                // icon={
                //   <SvgIcon
                //     name="setting"
                //     width="16"
                //     height="16"
                //     color="#1890ff"
                //
              />
            </li>
            <li>
              <Button
                // type="primary"
                shape="circle"
                icon={<Icon component={clipSvg}></Icon>}
              />
            </li>
            <li>
              <Button
                // type="primary"
                shape="circle"
                icon={<Icon component={toggleSvg} />}
              />
            </li>
          </ul>
        </div>
      </div>
      <div className="GoodsList">
        <CustomTable
          columns={TrashColumns}
          fetchMethod={fetchMethod}
          requestParam={params}
          // onParamsChange={setparams}
        />
      </div>
    </div>
>>>>>>> dcd5d290
  );
};

export default Trash;<|MERGE_RESOLUTION|>--- conflicted
+++ resolved
@@ -32,128 +32,6 @@
   RiseOutlined,
   TagOutlined,
 } from '@ant-design/icons';
-<<<<<<< HEAD
-import GoodsLayout from '../Goods_Layout/Goods_Layout';
-
-const { Title } = Typography;
-
-export default function Trash() {
-  // 模拟回收站数据
-  const trashData = [
-    {
-      key: '1',
-      productId: 'P001',
-      productName: 'iPhone 14 Pro',
-      category: '电子产品',
-      deleteTime: '2024-01-15 10:30:00',
-      deleteReason: '商品下架',
-      operator: '张三',
-      status: '已删除',
-    },
-    {
-      key: '2',
-      productId: 'P002',
-      productName: 'MacBook Pro',
-      category: '电子产品',
-      deleteTime: '2024-01-14 16:45:00',
-      deleteReason: '库存不足',
-      operator: '李四',
-      status: '已删除',
-    },
-    {
-      key: '3',
-      productId: 'P003',
-      productName: 'Nike运动鞋',
-      category: '服装',
-      deleteTime: '2024-01-13 09:20:00',
-      deleteReason: '商品过期',
-      operator: '王五',
-      status: '已删除',
-    },
-  ];
-
-  const columns = [
-    {
-      title: '商品ID',
-      dataIndex: 'productId',
-      key: 'productId',
-    },
-    {
-      title: '商品名称',
-      dataIndex: 'productName',
-      key: 'productName',
-    },
-    {
-      title: '商品分类',
-      dataIndex: 'category',
-      key: 'category',
-    },
-    {
-      title: '删除时间',
-      dataIndex: 'deleteTime',
-      key: 'deleteTime',
-    },
-    {
-      title: '删除原因',
-      dataIndex: 'deleteReason',
-      key: 'deleteReason',
-    },
-    {
-      title: '操作员',
-      dataIndex: 'operator',
-      key: 'operator',
-    },
-    {
-      title: '状态',
-      dataIndex: 'status',
-      key: 'status',
-      render: (status) => (
-        <Tag color="red" icon={<DeleteOutlined />}>
-          {status}
-        </Tag>
-      ),
-    },
-    {
-      title: '操作',
-      key: 'action',
-      render: (_, record) => (
-        <Space>
-          <Button
-            type="link"
-            size="small"
-            // icon={<RestoreOutlined />}
-            onClick={() => handleRestore(record)}
-          >
-            恢复
-          </Button>
-          <Popconfirm
-            title="确定要永久删除这个商品吗？"
-            description="此操作不可恢复，请谨慎操作！"
-            onConfirm={() => handlePermanentDelete(record)}
-            okText="确定"
-            cancelText="取消"
-            icon={<ExclamationCircleOutlined style={{ color: 'red' }} />}
-          >
-            <Button type="link" size="small" danger>
-              永久删除
-            </Button>
-          </Popconfirm>
-        </Space>
-      ),
-    },
-  ];
-
-  // 处理恢复商品
-  const handleRestore = (record) => {
-    console.log('恢复商品:', record);
-    // 这里添加恢复商品的逻辑
-  };
-
-  // 处理永久删除
-  const handlePermanentDelete = (record) => {
-    console.log('永久删除商品:', record);
-    // 这里添加永久删除的逻辑
-=======
 import component from 'element-plus/es/components/tree-select/src/tree-select-option.mjs';
 import GoodsLayout from '../Goods_Layout/Goods_Layout';
 const Trash = () => {
@@ -166,7 +44,6 @@
         rows: data.list,
       },
     };
->>>>>>> dcd5d290
   };
   const onParamChange = () => {};
   const [params, setparams] = useState({
@@ -174,85 +51,6 @@
     current: 1,
   });
   return (
-<<<<<<< HEAD
-    <GoodsLayout>
-      <div className="Trash" style={{ padding: '24px' }}>
-        <Title level={2} style={{ marginBottom: '24px' }}>
-          <DeleteOutlined style={{ marginRight: '8px' }} />
-          回收站
-        </Title>
-
-      <Row gutter={16} style={{ marginBottom: '24px' }}>
-        <Col span={6}>
-          <Card>
-            <Statistic
-              title="已删除商品"
-              value={totalDeleted}
-              prefix={<DeleteOutlined />}
-              valueStyle={{ color: '#ff4d4f' }}
-            />
-          </Card>
-        </Col>
-        <Col span={6}>
-          <Card>
-            <Statistic
-              title="电子产品"
-              value={electronicsCount}
-              prefix={<ShoppingCartOutlined />}
-              valueStyle={{ color: '#1890ff' }}
-            />
-          </Card>
-        </Col>
-        <Col span={6}>
-          <Card>
-            <Statistic
-              title="服装类"
-              value={clothingCount}
-              prefix={<ShoppingCartOutlined />}
-              valueStyle={{ color: '#52c41a' }}
-            />
-          </Card>
-        </Col>
-        <Col span={6}>
-          <Card>
-            <Statistic
-              title="可恢复商品"
-              value={totalDeleted}
-              // prefix={<RestoreOutlined />}
-              valueStyle={{ color: '#722ed1' }}
-            />
-          </Card>
-        </Col>
-      </Row>
-
-      <Card
-        title="已删除商品列表"
-        extra={
-          <Space>
-            {/* <Button type="primary" icon={<RestoreOutlined />}>
-              批量恢复
-            </Button> */}
-            <Button danger icon={<DeleteOutlined />}>
-              清空回收站
-            </Button>
-          </Space>
-        }
-      >
-        <Table
-          columns={columns}
-          dataSource={trashData}
-          pagination={{
-            pageSize: 10,
-            showSizeChanger: true,
-            showQuickJumper: true,
-            showTotal: (total, range) =>
-              `第 ${range[0]}-${range[1]} 条/总共 ${total} 条`,
-          }}
-        />
-      </Card>
-      </div>
-    </GoodsLayout>
-=======
     // <GoodsLayout>
     <div className="List">
       <div className="searchbar">
@@ -322,7 +120,6 @@
         />
       </div>
     </div>
->>>>>>> dcd5d290
   );
 };
 
