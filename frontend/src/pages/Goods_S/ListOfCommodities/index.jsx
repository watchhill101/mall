--- conflicted
+++ resolved
@@ -545,11 +545,7 @@
                     fontWeight: 500,
                   }}
                 >
-<<<<<<< HEAD
                   {t('goods.productCategory')}:
-=======
-                  分类:
->>>>>>> 8f18e5ff
                 </span>
                 <Input placeholder="商品分类"></Input>
                 {/* <Cascader
@@ -669,10 +665,6 @@
             导出
           </Button>
         </div>
-<<<<<<< HEAD
-=======
-        {/* {JSON.stringify(list)} */}
->>>>>>> 8f18e5ff
         {/* 表格 */}
         <Table
           columns={columns}
