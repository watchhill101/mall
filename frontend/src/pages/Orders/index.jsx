--- conflicted
+++ resolved
@@ -1,9 +1,3 @@
-<<<<<<< HEAD
-import React, { useState } from 'react';
-import { items } from '@/pages/order_S/data/data.js';
-import { Outlet, useNavigate } from 'react-router-dom';
-import { Button, Menu } from 'antd';
-=======
 import React, { useState } from 'react'
 import { Card, Statistic, Row, Col, Typography, Menu } from 'antd'
 import { 
@@ -16,60 +10,9 @@
   InboxOutlined,
   SortAscendingOutlined
 } from '@ant-design/icons'
->>>>>>> dbfe5a49
 
-import './index.scss';
-// const items = [
-//   {
-//     key: 'orders',
-//     icon: <PieChartOutlined />,
-//     label: '订单',
-//     children: [
-//       { key: 'list', icon: <PieChartOutlined />, label: '订单' },
-//       { key: 'afterSales', icon: <PieChartOutlined />, label: '售后' },
-//       { key: 'tallySheet', icon: <PieChartOutlined />, label: '理货单' },
-//       { key: 'sortingList', icon: <PieChartOutlined />, label: '分拣单' },
-//     ],
-//   },
-// ];
-export default function Index() {
-  // const [collapsed, setCollapsed] = useState(false);
-  const navigate = useNavigate();
-  // const toggleCollapsed = () => {
-  //   setCollapsed(!collapsed);
-  // };
+const { Title } = Typography
 
-<<<<<<< HEAD
-  const handleOnchange = ({ key, keyPath }) => {
-    if (keyPath.length == 1) {
-      navigate(`/orders/${key}`);
-    } else {
-      navigate(`/${keyPath[1]}/${key}`);
-    }
-  };
-  return (
-    <div className="OrdersNav">
-      {/* <Button
-          type="primary"
-          onClick={toggleCollapsed}
-          style={{ marginBottom: 16 }}
-        >
-          {collapsed ? <MenuUnfoldOutlined /> : <MenuFoldOutlined />}
-        </Button> */}
-      <div className="menu">
-        <Menu
-          defaultSelectedKeys={['1']}
-          defaultOpenKeys={['sub1']}
-          mode="inline"
-          theme="dark"
-          // inlineCollapsed={collapsed}
-          items={items}
-          onSelect={handleOnchange}
-        />
-      </div>
-      <div>
-        <Outlet />
-=======
 const Orders = () => {
   const [activeMenu, setActiveMenu] = useState('orders')
 
@@ -223,8 +166,9 @@
       {/* 内容区域 */}
       <div style={{ flex: 1, padding: '12px', overflow: 'auto' }}>
         {renderContent()}
->>>>>>> dbfe5a49
       </div>
     </div>
-  );
-}+  )
+}
+
+export default Orders