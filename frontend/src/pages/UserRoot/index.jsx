--- conflicted
+++ resolved
@@ -1,9 +1,5 @@
-<<<<<<< HEAD
-import React, { useState, useEffect } from 'react';
 import { useTranslation } from 'react-i18next';
-=======
 import React, { useState, useEffect, useCallback } from 'react';
->>>>>>> ff287954
 import {
   Card,
   Table,
