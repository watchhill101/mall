--- conflicted
+++ resolved
@@ -38,17 +38,14 @@
 const AfterSales = lazy(() => import('@/pages/order_S/afterSales'))
 const TallySheet = lazy(() => import('@/pages/order_S/tallySheet'))
 const SortingList = lazy(() => import('@/pages/order_S/sortingList'))
-<<<<<<< HEAD
 // 系统设置相关页面
 const Lbt = lazy(() => import('@/pages/Home_X/lbt')) // 轮播图组件
 const Users = lazy(() => import('@/pages/Users'))
 const UserRoot = lazy(() => import('@/pages/UserRoot')) // 用户权限组件
-=======
 const PaymentRecord = lazy(() => import('@/pages/order_S/paymentRecord'))
 const AllocationOrder = lazy(() => import('@/pages/order_S/allocationOrder'))
 const WorkOrder = lazy(() => import('@/pages/order_S/workOrder'))
 const LogisticsOrder = lazy(() => import('@/pages/order_S/logisticsOrder'))
->>>>>>> 7f20e457
 const constantRoutes = [
   { path: '/login', title: '登录', element: <Login /> },
   {
@@ -278,8 +275,6 @@
             hidden: false,
             icon: 'component',
             menuPath: '/orders/SortingList'
-<<<<<<< HEAD
-=======
           },
           {
             path: 'payment-record',
@@ -312,7 +307,6 @@
             hidden: false,
             icon: 'component',
             menuPath: '/orders/logistics-order'
->>>>>>> 7f20e457
           }
         ]
       },
