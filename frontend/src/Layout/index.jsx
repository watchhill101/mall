--- conflicted
+++ resolved
@@ -309,12 +309,11 @@
   const MerchantApplication = lazy(() =>
     import("@/pages/Merchant/MerchantApplication")
   );
-<<<<<<< HEAD
-=======
+
   // const DeviceManagement = lazy(() =>
   //   import("@/pages/Merchant/DeviceManagement")  // 临时注释，组件不存在
   // );
->>>>>>> 7f582853
+
 
   // 导入商品相关组件
   const ListOfCommodities = lazy(() =>
@@ -392,13 +391,12 @@
             case "/shops/merchant-application":
               element = <MerchantApplication />;
               break;
-<<<<<<< HEAD
-=======
+
             case "/shops/device-management":
               // element = <DeviceManagement />;  // 临时注释，组件不存在
               element = <div style={{padding: '20px', textAlign: 'center'}}>设备管理功能开发中...</div>;
               break;
->>>>>>> 7f582853
+
 
             // 商品相关路由
             case "/goods/product-list":
