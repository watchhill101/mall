--- conflicted
+++ resolved
@@ -1,33 +1,19 @@
-<<<<<<< HEAD
-import React, { useEffect, useMemo, useState } from 'react';
-import { Tabs, ConfigProvider, Menu, Dropdown, message } from 'antd';
-import { useDispatch, useSelector } from 'react-redux';
-import {
-  addTab,
-  removeTab,
-  editTab,
-  timeTab,
-  setTabs,
-} from '@/store/reducers/tabSlice';
-import { SyncOutlined, ReloadOutlined } from '@ant-design/icons';
-=======
 import React, { useEffect, useMemo, useState, useCallback } from 'react'
 import { Tabs, ConfigProvider, Menu, Dropdown, message } from 'antd'
 import { useDispatch, useSelector } from 'react-redux'
 import { addTab, removeTab, editTab, timeTab, setTabs } from '@/store/reducers/tabSlice'
 
->>>>>>> dbfe5a49
 import { useNavigate, useLocation } from 'react-router-dom';
-import eventBus from '@/utils/eventBus';
+import eventBus from '@/utils/eventBus'
 
 const TabsView = React.memo(({ pathname, formatRoutes, selectTab }) => {
   // 获取全局tabs
-  const tabs = useSelector((state) => state.tabs.tabs);
-  const dispatch = useDispatch();
+  const tabs = useSelector((state) => state.tabs.tabs)
+  const dispatch = useDispatch()
   const navigate = useNavigate();
 
   // 当前选中tab
-  const [activeKey, setActiveKey] = useState();
+  const [activeKey, setActiveKey] = useState()
 
   // 判断是否是二级导航
   const isSecondaryRoute = (path) => {
@@ -43,22 +29,6 @@
 
   useEffect(() => {
     if (pathname !== '/') {
-<<<<<<< HEAD
-      setActiveKey(pathname);
-      if (!tabs.some((item) => item.key === pathname)) {
-        onAddTab(pathname);
-      }
-    }
-  }, [pathname]);
-
-  const handelOutlined = (id) => {
-    dispatch(editTab(id));
-    eventBus.emit('dataChange', activeKey);
-    setTimeout(() => {
-      dispatch(timeTab(id));
-    }, 1500);
-  };
-=======
       // 如果是二级导航，使用父级路径作为activeKey
       const tabKey = isSecondaryRoute(pathname) ? getParentPath(pathname) : pathname
       setActiveKey(tabKey)
@@ -72,7 +42,6 @@
   }, [pathname])
 
 
->>>>>>> dbfe5a49
 
   const getContextMenu = (key) => {
     // 如果是首页标签，只显示"关闭其他标签"和"刷新页面"选项
@@ -80,9 +49,7 @@
       return (
         <Menu>
           <Menu.Item onClick={() => onRefreshTab(key)}>刷新页面</Menu.Item>
-          <Menu.Item onClick={() => closeOtherTabs(key)}>
-            关闭其他标签
-          </Menu.Item>
+          <Menu.Item onClick={() => closeOtherTabs(key)}>关闭其他标签</Menu.Item>
         </Menu>
       );
     }
@@ -99,42 +66,6 @@
   };
 
   const tabItems = useMemo(() => {
-<<<<<<< HEAD
-    return tabs.map((item, index) => ({
-      ...item,
-      children: (
-        <div style={{ backgroundColor: '#f5f5f5' }} key={item.key}>
-          {item.children}
-        </div>
-      ),
-      label: (
-        <Dropdown overlay={getContextMenu(item.key)} trigger={['contextMenu']}>
-          <div>
-            <span>{item.label}</span>
-          </div>
-        </Dropdown>
-      ),
-      closable: tabs.length > 1,
-    }));
-  }, [tabs, formatRoutes]);
-
-  const handleTabChange = (activeKey) => {
-    selectTab(activeKey);
-  };
-
-  const onAddTab = (pathname) => {
-    const menu = formatRoutes.find((item) => item.menuPath === pathname);
-    if (menu)
-      dispatch(
-        addTab({
-          label: menu.title,
-          key: menu.menuPath,
-          children: menu.element,
-          outline: false,
-        })
-      );
-  };
-=======
     return tabs.map((item, index) => {
       let children = item.children
 
@@ -196,66 +127,52 @@
       )
     }
   }, [formatRoutes, dispatch])
->>>>>>> dbfe5a49
 
   const closeTab = (targetKey) => {
     // 不允许关闭首页标签
     if (targetKey === '/home') return;
 
-<<<<<<< HEAD
-    const afterRemoveTabs = tabs.filter((item) => item.key !== targetKey);
-    const selectIndex = tabs.findIndex((item) => item.key === targetKey) - 1;
-=======
     const afterRemoveTabs = tabs.filter((item) => item.key !== targetKey)
     const selectIndex = tabs.findIndex((item) => item.key === targetKey) - 1
->>>>>>> dbfe5a49
     if (selectIndex >= 0) {
-      selectTab(afterRemoveTabs[selectIndex].key);
+      selectTab(afterRemoveTabs[selectIndex].key)
     } else {
-      selectTab(afterRemoveTabs[selectIndex + 1].key);
-    }
-    dispatch(removeTab(targetKey));
-  };
+      selectTab(afterRemoveTabs[selectIndex + 1].key)
+    }
+    dispatch(removeTab(targetKey))
+  }
 
   const handleEdit = (targetKey, action) => {
     if (action === 'remove') {
-      closeTab(targetKey);
-    }
-  };
+      closeTab(targetKey)
+    }
+  }
 
   const onRefreshTab = (key) => {
     // 找到当前标签
-    const currentTab = tabs.find((tab) => tab.key === key);
+    const currentTab = tabs.find(tab => tab.key === key);
     if (!currentTab) return;
 
     // 创建一个带有随机 key 的新组件
     const refreshedTab = {
       ...currentTab,
       children: React.cloneElement(
-        typeof currentTab.children === 'object' ? (
-          currentTab.children
-        ) : (
-          <div>{currentTab.children}</div>
-        ),
+        typeof currentTab.children === 'object' ? currentTab.children : <div>{currentTab.children}</div>,
         { key: Date.now() }
-      ),
+      )
     };
 
     // 更新标签数组
-<<<<<<< HEAD
-    const newTabs = tabs.map((tab) => (tab.key === key ? refreshedTab : tab));
-=======
     const newTabs = tabs.map(tab =>
       tab.key === key ? refreshedTab : tab
     );
->>>>>>> dbfe5a49
 
     // 更新 Redux store
     dispatch(setTabs(newTabs));
 
     // 可选：添加一些视觉反馈
     message.success('页面已刷新');
-  };
+  }
 
   const closeOtherTabs = (key) => {
     // 保留当前标签，移除其他标签
@@ -265,14 +182,14 @@
     // 更新 redux store 中的所有标签
     dispatch({ type: 'tabs/setTabs', payload: newTabs });
     selectTab(key);
-  };
+  }
   const closeAllTabs = () => {
     // 创建首页标签
     const homeTab = {
-      key: '/home', // 使用 /home 作为key
+      key: '/home',  // 使用 /home 作为key
       label: '首页',
       closable: false,
-      children: formatRoutes.find((item) => item.menuPath === '/home')?.element, // 查找 /home 路径的元素
+      children: formatRoutes.find((item) => item.menuPath === '/home')?.element  // 查找 /home 路径的元素
     };
 
     // 设置新的标签数组
@@ -282,23 +199,18 @@
     setActiveKey('/home');
     selectTab('/home');
     navigate('/home');
-<<<<<<< HEAD
-  };
-=======
-  }
-
->>>>>>> dbfe5a49
+  }
+
 
   return (
     <ConfigProvider
       theme={{
         components: {
           Tabs: {
-            horizontalMargin: 0,
-          },
-        },
-      }}
-    >
+            horizontalMargin: 0
+          }
+        }
+      }}>
       <div style={{ backgroundColor: '#fff' }}>
         <Tabs
           type="editable-card"
@@ -310,7 +222,7 @@
         />
       </div>
     </ConfigProvider>
-  );
-});
-
-export default TabsView;+  )
+})
+
+export default TabsView