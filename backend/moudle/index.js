--- conflicted
+++ resolved
@@ -10,18 +10,7 @@
   maxPoolSize: 10, // 增加连接池大小
 };
 
-mongoose
-<<<<<<< HEAD
-  .connect(config.mongodb.uri,{
-    serverSelectionTimeoutMS: 10000, // 增加服务器选择超时时间到10秒
-    socketTimeoutMS: 60000, // 增加套接字超时时间到60秒
-    family: 4, // 使用IPv4
-    autoIndex: false, // 生产环境关闭自动索引
-    maxPoolSize: 10, // 增加连接池大小
-  })
-=======
-  .connect(config.mongodb.uri, connectOptions)
->>>>>>> 15d6d1f7
+mongoose.connect(config.mongodb.uri, connectOptions)
   .then(() => {
     console.log("MongoDB connected successfully");
   })
