--- conflicted
+++ resolved
@@ -20,12 +20,9 @@
       ref: "PersonInCharge",
       required: true
     }, //负责人ID
-<<<<<<< HEAD
     
-    role: { type: mongoose.Schema.Types.ObjectId, ref: "role", required: true }, //商家角色
-=======
+    // role: { type: mongoose.Schema.Types.ObjectId, ref: "role", required: true }, //商家角色
 
->>>>>>> 16275c65
     serviceCharge: {
       type: Number, //服务费率
       required: true,
