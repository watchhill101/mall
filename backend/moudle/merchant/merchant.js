--- conflicted
+++ resolved
@@ -20,15 +20,9 @@
       ref: "PersonInCharge",
       required: true
     }, //负责人ID
-<<<<<<< HEAD
     
     role: { type: mongoose.Schema.Types.ObjectId, ref: "role", required: true }, //商家角色
     
-=======
-
-    role: { type: mongoose.Schema.Types.ObjectId, ref: "role", required: true }, //商家角色
-
->>>>>>> 6fde3e01
     serviceCharge: {
       type: Number, //服务费率
       required: true,
