const mongoose = require("mongoose");

// 商品分类模型
const productCategorySchema = new mongoose.Schema(
  {
    businessType: {
      type: String,
      required: true,
      enum: ["retail", "wholesale", "manufacturer", "distributor"]
    }, // 业务类型

    categoryLevel: {
      type: Number,
      required: true,
      enum: [1, 2] // 1-一级分类, 2-二级分类
    }, // 分类级别

    categoryId: {
      type: String,
      required: true,
      unique: true
    }, // 分类ID

    categoryName: {
      type: String,
      required: true
    }, // 分类名称

    parentCategory: {
      type: mongoose.Schema.Types.ObjectId,
      ref: "ProductCategory",
      default: null
    }, // 上级分类（一级分类时为null）

    categoryLevel1: {
      type: String
    }, // 一级分类名称

    categoryImages: {
      icon: { type: String }, // 分类图标
      banner: { type: String } // 分类横幅
    },

    sortOrder: {
      type: Number,
      default: 0
    }, // 排序天数

    productRank: {
      type: Number,
      default: 0
    }, // 分类排序

    productCount: {
      type: Number,
      default: 0
    }, // 商品数量

    status: {
      type: String,
      required: true,
      enum: ["active", "inactive", "deleted"],
      default: "active"
    }, // 状态：正常、禁用、已删除

    description: {
      type: String
    }, // 分类描述
<<<<<<< HEAD
    
    createBy: { 
      type: mongoose.Schema.Types.ObjectId, 
      ref: "user", 
      required: true 
    }, // 创建人
    
    lastUpdateBy: { 
      type: mongoose.Schema.Types.ObjectId, 
      ref: "user" 
=======

    createBy: {
      type: mongoose.Schema.Types.ObjectId,
      ref: "User",
      required: true,
      // default: "6891c594711bbd8f373159c3"
    }, // 创建人

    lastUpdateBy: {
      type: mongoose.Schema.Types.ObjectId,
      ref: "User"
>>>>>>> 58f418e3
    } // 最后更新人
  },
  {
    timestamps: true
  }
);

// 索引
productCategorySchema.index({ businessType: 1 });
productCategorySchema.index({ categoryLevel: 1 });
productCategorySchema.index({ parentCategory: 1 });
productCategorySchema.index({ status: 1 });

module.exports = mongoose.model("ProductCategory", productCategorySchema);<|MERGE_RESOLUTION|>--- conflicted
+++ resolved
@@ -66,18 +66,6 @@
     description: {
       type: String
     }, // 分类描述
-<<<<<<< HEAD
-    
-    createBy: { 
-      type: mongoose.Schema.Types.ObjectId, 
-      ref: "user", 
-      required: true 
-    }, // 创建人
-    
-    lastUpdateBy: { 
-      type: mongoose.Schema.Types.ObjectId, 
-      ref: "user" 
-=======
 
     createBy: {
       type: mongoose.Schema.Types.ObjectId,
@@ -89,7 +77,6 @@
     lastUpdateBy: {
       type: mongoose.Schema.Types.ObjectId,
       ref: "User"
->>>>>>> 58f418e3
     } // 最后更新人
   },
   {
