const mongoose = require("mongoose");

// 商品模型
const productSchema = new mongoose.Schema(
  {
    productId: {
      type: String,
      required: true,
      unique: true
    }, // 商品ID

    productName: {
      type: String,
      required: false
    }, // 商品名称

    productCategory: {
      type: mongoose.Schema.Types.ObjectId,
      ref: "ProductCategory",
      required: false
    }, // 商品分类

    businessType: {
      type: String,
      required: true,
      enum: ["retail", "wholesale", "manufacturer", "distributor"]
    }, // 业务类型
<<<<<<< HEAD
    
    merchant: { 
      type: mongoose.Schema.Types.ObjectId, 
      ref: "merchant", 
      required: true 
=======

    merchant: {
      type: mongoose.Schema.Types.ObjectId,
      ref: "Merchant",
      required: true
>>>>>>> 7f20e457
    }, // 所属商家

    productInfo: {
      description: { type: String }, // 商品描述
      specifications: { type: String }, // 规格型号
      brand: { type: String }, // 品牌
      model: { type: String }, // 型号
      unit: { type: String, default: "件" }, // 单位
      images: [{ type: String }] // 商品图片数组
    },

    pricing: {
      salePrice: {
        min: { type: Number, required: true },
        max: { type: Number }
      }, // 销售价格范围
      marketPrice: {
        type: Number
      }, // 市场售价
      cost: {
        type: Number
      } // 成本价
    },

    inventory: {
      currentStock: {
        type: Number,
        required: true,
        default: 0
      }, // 当前库存
      totalStock: {
        type: Number,
        default: 0
      }, // 总库存
      reservedStock: {
        type: Number,
        default: 0
      } // 预留库存
    },

    status: {
      type: String,
      required: true,
      enum: ["pending", "approved", "rejected", "onSale", "offSale", "deleted"],
      default: "pending"
    }, // 商品状态：待审核、已通过、已拒绝、在售、下架、已删除

    auditInfo: {
      auditReason: { type: String }, // 审核原因
<<<<<<< HEAD
      auditor: { 
        type: mongoose.Schema.Types.ObjectId, 
        ref: "user" 
=======
      auditor: {
        type: mongoose.Schema.Types.ObjectId,
        ref: "User"
>>>>>>> 7f20e457
      }, // 审核人
      auditTime: { type: Date } // 审核时间
    },

    isExternal: {
      type: Boolean,
      default: false
    }, // 是否为外部商品

    externalInfo: {
      sourceSystem: { type: String }, // 来源系统
      externalId: { type: String }, // 外部ID
      syncTime: { type: Date } // 同步时间
    },

    salesData: {
      totalSales: {
        type: Number,
        default: 0
      }, // 总销量
      monthlyStock: {
        type: Number,
        default: 0
      } // 月库存
    },

    warehouseInfo: {
      warehouse: {
        type: mongoose.Schema.Types.ObjectId,
        ref: "Warehouse"
      }, // 所属仓库
      location: { type: String } // 存放位置
    },
<<<<<<< HEAD
    
    lastUpdateBy: { 
      type: mongoose.Schema.Types.ObjectId, 
      ref: "user" 
    }, // 最后更新人
    
    createBy: { 
      type: mongoose.Schema.Types.ObjectId, 
      ref: "user", 
      required: true 
=======

    lastUpdateBy: {
      type: mongoose.Schema.Types.ObjectId,
      ref: "User"
    }, // 最后更新人

    createBy: {
      type: mongoose.Schema.Types.ObjectId,
      ref: "User",
      required: true
>>>>>>> 7f20e457
    } // 创建人
  },
  {
    timestamps: true // 自动添加createdAt和updatedAt字段
  }
);

// 索引
// productSchema.index({ productId: 1 }); // 移除重复索引，productId 已经通过 unique: true 自动创建
productSchema.index({ merchant: 1 });
productSchema.index({ productCategory: 1 });
productSchema.index({ status: 1 });
productSchema.index({ "inventory.currentStock": 1 });

module.exports = mongoose.model("Product", productSchema);<|MERGE_RESOLUTION|>--- conflicted
+++ resolved
@@ -25,19 +25,11 @@
       required: true,
       enum: ["retail", "wholesale", "manufacturer", "distributor"]
     }, // 业务类型
-<<<<<<< HEAD
     
     merchant: { 
       type: mongoose.Schema.Types.ObjectId, 
       ref: "merchant", 
       required: true 
-=======
-
-    merchant: {
-      type: mongoose.Schema.Types.ObjectId,
-      ref: "Merchant",
-      required: true
->>>>>>> 7f20e457
     }, // 所属商家
 
     productInfo: {
@@ -87,15 +79,9 @@
 
     auditInfo: {
       auditReason: { type: String }, // 审核原因
-<<<<<<< HEAD
       auditor: { 
         type: mongoose.Schema.Types.ObjectId, 
         ref: "user" 
-=======
-      auditor: {
-        type: mongoose.Schema.Types.ObjectId,
-        ref: "User"
->>>>>>> 7f20e457
       }, // 审核人
       auditTime: { type: Date } // 审核时间
     },
@@ -129,7 +115,6 @@
       }, // 所属仓库
       location: { type: String } // 存放位置
     },
-<<<<<<< HEAD
     
     lastUpdateBy: { 
       type: mongoose.Schema.Types.ObjectId, 
@@ -140,18 +125,6 @@
       type: mongoose.Schema.Types.ObjectId, 
       ref: "user", 
       required: true 
-=======
-
-    lastUpdateBy: {
-      type: mongoose.Schema.Types.ObjectId,
-      ref: "User"
-    }, // 最后更新人
-
-    createBy: {
-      type: mongoose.Schema.Types.ObjectId,
-      ref: "User",
-      required: true
->>>>>>> 7f20e457
     } // 创建人
   },
   {
