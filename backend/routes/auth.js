--- conflicted
+++ resolved
@@ -9,12 +9,9 @@
  */
 router.post("/login", async (req, res) => {
   console.log("🔐 收到登录请求:", req.body);
-<<<<<<< HEAD
-=======
   // const userlist = await User.find();
   const userlist = await User.find({});
   console.log(userlist, "123456789");
->>>>>>> 7f20e457
 
   try {
     const { loginAccount, password, captcha, sessionId } = req.body;
