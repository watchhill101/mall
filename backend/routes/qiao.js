var express = require('express');
var router = express.Router();
require('../moudle/index'); // 确保用户模型被加载
var { Product, ProductAudit, ProductRecycleBin, ProductCategory } = require('../moudle/goods');
var Merchant = require('../moudle/merchant/merchant');
<<<<<<< HEAD
// ==================== 订单管理相关接口 ====================

// 获取订单列表
router.get('/orders', async function (req, res, next) {
  try {
    const { 
      page = 1, 
      pageSize = 10, 
      orderId,
      orderNumber, 
      orderStatus, 
      paymentMethod,
      paymentStatus,
      orderType,
      customerName,
      customerPhone,
      startDate,
      endDate
    } = req.query;
    
    let query = {};
    
    // 订单ID或订单号搜索
    if (orderId) query.orderId = new RegExp(orderId, 'i');
    if (orderNumber) query.orderId = new RegExp(orderNumber, 'i'); // orderNumber映射到orderId
    
    // 订单状态筛选
    if (orderStatus) query.orderStatus = orderStatus;
    
    // 订单类型筛选
    if (orderType) query.orderType = orderType;
    
    // 支付方式筛选
    if (paymentMethod) query['payment.paymentMethod'] = paymentMethod;
    
    // 支付状态筛选
    if (paymentStatus) query['payment.paymentStatus'] = paymentStatus;
    
    // 客户信息筛选
    if (customerName) query['customer.customerName'] = new RegExp(customerName, 'i');
    if (customerPhone) query['customer.customerPhone'] = new RegExp(customerPhone, 'i');
    
    // 时间范围筛选
    if (startDate || endDate) {
      query.createdAt = {};
      if (startDate) query.createdAt.$gte = new Date(startDate);
      if (endDate) query.createdAt.$lte = new Date(endDate + ' 23:59:59');
    }

    const total = await Order.countDocuments(query);
    const orders = await Order.find(query)
      // 暂时移除populate，因为相关模型还未注册
      // .populate('merchant', 'name shopName') // 关联商家信息
      // .populate('createBy', 'loginAccount name') // 关联创建人信息
      .skip((page - 1) * pageSize)
      .limit(parseInt(pageSize))
      .sort({ createdAt: -1 });

    res.json({
      code: 200,
      data: {
        list: orders,
        total,
        page: parseInt(page),
        pageSize: parseInt(pageSize)
      },
      message: '获取订单列表成功'
    });
  } catch (error) {
    console.error('获取订单列表失败:', error);
    res.status(500).json({ code: 500, message: '获取订单列表失败', error: error.message });
  }
=======
/* GET home page. */
// router.get('/products', function (req, res, next) {
//     res.render('index', { title: 'Express' });
// });
// 获取商品列表

// 获取商品列表
router.get('/products', async function (req, res) {
    try {
        const products = await Product.find({}); // 获取全部商'
        res.json({ success: true, data: products });
    } catch (err) {

        console.log(err, '2')
    }

>>>>>>> c14ec26c
});

// 获取商品列表
router.get('/products', async function (req, res) {
  try {
    const products = await Product.find({});
    res.json({
      code: 200,
      data: products,
      message: '获取商品列表成功'
    });
  } catch (error) {
    console.log(error, '获取商品列表失败');
    res.status(500).json({ code: 500, message: '获取商品列表失败', error: error.message });
  }
});
// 修改商品状态接口
router.put('/updateProductStatus', async (req, res) => {
    try {
        const { productId, status } = req.body;

        // 基本参数验证
        if (!productId || !status) {
            return res.status(400).json({ success: false, message: '商品ID和状态不能为空' });
        }

        // 验证状态值
        if (!["pending", "approved", "rejected", "onSale", "offSale", "deleted"].includes(status)) {
            return res.status(400).json({ success: false, message: '状态值只能是0、1或2' });
        }

        // 更新商品状态
        const result = await Product.findOneAndUpdate(
            { productId },
            { status },
            { new: true }
        );

        if (!result) {
            return res.status(404).json({ success: false, message: '未找到该商品' });
        }
        
        res.json({ success: true, message: '商品状态更新成功', data: result });
    } catch (error) {
        console.error('修改商品状态失败:', error);
        res.status(500).json({ success: false, message: '服务器错误' });
    }
});

// 获取审核列表数据
router.get('/productAudit', async function (req, res) {
    try {
        // 关联查询 merchant、auditor 和 submitter 字段
        const productAudits = await ProductAudit.find({})
            .populate('merchant', 'name')  // 关联商家，只返回名称
            .populate('auditor', 'loginAccount');  // 关联审核人，只返回名称

        // 处理分类ID转名称
        // 提取所有分类ID
        const categoryIds = [...new Set(productAudits.map(item => item.productInfo.productCategory))];
        // 查询分类信息
        const categories = await ProductCategory.find({
            categoryId: { $in: categoryIds }
        }).select('categoryId categoryName');
        // 创建分类ID到名称的映射
        const categoryMap = {};
        categories.forEach(category => {
            categoryMap[category.categoryId] = category.categoryName;
        });

        // 替换分类ID为名称
        const result = productAudits.map(item => {
            const productInfo = { ...item.productInfo };
            if (productInfo.productCategory) {
                productInfo.productCategory = categoryMap[productInfo.productCategory] || productInfo.productCategory;
            }
            return {
                ...item._doc,
                productInfo
            };
        });

        console.log(result, '1');
        res.json({ success: true, data: result });
    } catch (err) {
        console.log(err, '2');
        res.status(500).json({ success: false, message: '获取审核列表失败', error: err.message });
    }
});

// 订单统计信息
router.get('/orders/statistics', async function (req, res, next) {
  try {
    const { startDate, endDate } = req.query;
    
    let dateFilter = {};
    if (startDate || endDate) {
      dateFilter.createdAt = {};
      if (startDate) dateFilter.createdAt.$gte = new Date(startDate);
      if (endDate) dateFilter.createdAt.$lte = new Date(endDate + ' 23:59:59');
    }
    
    // 统计基本信息
    const totalOrders = await Order.countDocuments(dateFilter);
    const pendingOrders = await Order.countDocuments({...dateFilter, orderStatus: 'pending'});
    const unpaidOrders = await Order.countDocuments({...dateFilter, 'payment.paymentStatus': 'unpaid'});
    
    // 金额统计
    const amountStats = await Order.aggregate([
      { $match: dateFilter },
      {
        $group: {
          _id: null,
          totalRevenue: { $sum: '$pricing.totalAmount' },
          totalPaidAmount: { $sum: '$pricing.paidAmount' },
          averageAmount: { $avg: '$pricing.totalAmount' }
        }
      }
    ]);
    
    res.json({
      code: 200,
      data: {
        totalOrders,
        pendingOrders, 
        unpaidOrders,
        totalRevenue: amountStats[0]?.totalRevenue || 0,
        totalPaidAmount: amountStats[0]?.totalPaidAmount || 0,
        averageAmount: amountStats[0]?.averageAmount || 0
      },
      message: '获取订单统计成功'
    });
  } catch (error) {
    console.error('获取订单统计失败:', error);
    res.status(500).json({ code: 500, message: '获取订单统计失败', error: error.message });
  }
});

<<<<<<< HEAD
// 获取订单详情
router.get('/orders/:id', async function (req, res, next) {
  try {
    const order = await Order.findById(req.params.id);
      // 暂时移除populate，因为相关模型还未注册
      // .populate('merchant', 'name shopName contactInfo')
      // .populate('createBy', 'loginAccount name')
      // .populate('products.product', 'productName productCode category');
      
    if (!order) {
      return res.status(404).json({ code: 404, message: '订单不存在' });
    }
    
    res.json({ code: 200, data: order, message: '获取订单详情成功' });
  } catch (error) {
    console.error('获取订单详情失败:', error);
    res.status(500).json({ code: 500, message: '获取订单详情失败', error: error.message });
  }
});

// 更新订单状态
router.put('/orders/:id/status', async function (req, res, next) {
  try {
    const { orderStatus, note } = req.body;
    
    if (!orderStatus) {
      return res.status(400).json({ code: 400, message: '订单状态不能为空' });
    }
    
    const validStatuses = ['pending', 'confirmed', 'preparing', 'shipped', 'delivered', 'completed', 'cancelled'];
    if (!validStatuses.includes(orderStatus)) {
      return res.status(400).json({ code: 400, message: '无效的订单状态' });
    }
    
    const order = await Order.findByIdAndUpdate(
      req.params.id,
      { 
        orderStatus,
        $push: {
          statusHistory: {
            status: orderStatus,
            note: note || '',
            changedAt: new Date(),
            changedBy: req.user?.id || 'system'
          }
        },
        updatedAt: new Date()
      },
      { new: true }
    );
    
    if (!order) {
      return res.status(404).json({ code: 404, message: '订单不存在' });
    }
    
    res.json({ code: 200, data: order, message: '订单状态更新成功' });
  } catch (error) {
    console.error('更新订单状态失败:', error);
    res.status(500).json({ code: 500, message: '更新订单状态失败', error: error.message });
  }
});

// 更新支付状态
router.put('/orders/:id/payment', async function (req, res, next) {
  try {
    const { paymentStatus, paymentMethod, paidAmount, paymentNote } = req.body;
    
    if (!paymentStatus) {
      return res.status(400).json({ code: 400, message: '支付状态不能为空' });
    }
    
    const updateData = {
      'payment.paymentStatus': paymentStatus,
      updatedAt: new Date()
    };
    
    if (paymentMethod) updateData['payment.paymentMethod'] = paymentMethod;
    if (paidAmount !== undefined) updateData['pricing.paidAmount'] = paidAmount;
    if (paymentStatus === 'paid') updateData['payment.paymentTime'] = new Date();
    
    const order = await Order.findByIdAndUpdate(
      req.params.id,
      updateData,
      { new: true }
    );
    
    if (!order) {
      return res.status(404).json({ code: 404, message: '订单不存在' });
    }
    
    res.json({ code: 200, data: order, message: '支付状态更新成功' });
  } catch (error) {
    console.error('更新支付状态失败:', error);
    res.status(500).json({ code: 500, message: '更新支付状态失败', error: error.message });
  }
});

// 批量操作订单
router.post('/orders/batch', async function (req, res, next) {
  try {
    const { orderIds, action, data } = req.body;
    
    if (!orderIds || !Array.isArray(orderIds) || orderIds.length === 0) {
      return res.status(400).json({ code: 400, message: '订单ID列表不能为空' });
    }
    
    if (!action) {
      return res.status(400).json({ code: 400, message: '操作类型不能为空' });
    }
    
    let updateData = { updatedAt: new Date() };
    let message = '';
    
    switch (action) {
      case 'updateStatus':
        if (!data.orderStatus) {
          return res.status(400).json({ code: 400, message: '订单状态不能为空' });
        }
        updateData.orderStatus = data.orderStatus;
        message = '批量更新订单状态成功';
        break;
        
      case 'updatePaymentStatus':
        if (!data.paymentStatus) {
          return res.status(400).json({ code: 400, message: '支付状态不能为空' });
        }
        updateData['payment.paymentStatus'] = data.paymentStatus;
        if (data.paymentStatus === 'paid') {
          updateData['payment.paymentTime'] = new Date();
        }
        message = '批量更新支付状态成功';
        break;
        
      case 'delete':
        await Order.deleteMany({ _id: { $in: orderIds } });
        return res.json({ code: 200, message: '批量删除订单成功' });
        
      default:
        return res.status(400).json({ code: 400, message: '不支持的操作类型' });
    }
    
    const result = await Order.updateMany(
      { _id: { $in: orderIds } },
      updateData
    );
    
    res.json({ 
      code: 200, 
      data: { 
        modifiedCount: result.modifiedCount,
        matchedCount: result.matchedCount 
      }, 
      message 
    });
  } catch (error) {
    console.error('批量操作失败:', error);
    res.status(500).json({ code: 500, message: '批量操作失败', error: error.message });
  }
});

// ==================== 售后管理相关接口 ====================

// 获取售后列表
router.get('/aftersales', async function (req, res, next) {
  try {
    const { page = 1, pageSize = 10, salesOrderNumber, orderNumber, status } = req.query;
    
    let query = {};
    if (salesOrderNumber) query.salesOrderNumber = new RegExp(salesOrderNumber, 'i');
    if (orderNumber) query.orderNumber = new RegExp(orderNumber, 'i');
    if (status) query.status = status;

    const total = await AfterSales.countDocuments(query);
    const afterSales = await AfterSales.find(query)
      .skip((page - 1) * pageSize)
      .limit(parseInt(pageSize))
      .sort({ createdAt: -1 });

    res.json({
      code: 200,
      data: {
        list: afterSales,
        total,
        page: parseInt(page),
        pageSize: parseInt(pageSize)
      },
      message: '获取售后列表成功'
    });
  } catch (error) {
    res.status(500).json({ code: 500, message: '获取售后列表失败', error: error.message });
  }
});

// ==================== 理货单相关接口 ====================

// 获取理货单列表
router.get('/tally-orders', async function (req, res, next) {
  try {
    const { page = 1, pageSize = 10, tallyOrderNumber, status } = req.query;
    
    let query = {};
    if (tallyOrderNumber) query.tallyOrderNumber = new RegExp(tallyOrderNumber, 'i');
    if (status) query.status = status;

    const total = await TallyOrder.countDocuments(query);
    const tallyOrders = await TallyOrder.find(query)
      .skip((page - 1) * pageSize)
      .limit(parseInt(pageSize))
      .sort({ createdAt: -1 });

    res.json({
      code: 200,
      data: {
        list: tallyOrders,
        total,
        page: parseInt(page),
        pageSize: parseInt(pageSize)
      },
      message: '获取理货单列表成功'
    });
  } catch (error) {
    res.status(500).json({ code: 500, message: '获取理货单列表失败', error: error.message });
  }
});

// 获取理货单详情
router.get('/tally-orders/:id', async function (req, res, next) {
  try {
    const tallyOrder = await TallyOrder.findById(req.params.id);
    if (!tallyOrder) {
      return res.status(404).json({ code: 404, message: '理货单不存在' });
    }
    res.json({ code: 200, data: tallyOrder, message: '获取理货单详情成功' });
  } catch (error) {
    res.status(500).json({ code: 500, message: '获取理货单详情失败', error: error.message });
  }
});

// ==================== 分拣单相关接口 ====================

// 获取分拣单列表
router.get('/sorting-orders', async function (req, res, next) {
  try {
    const { page = 1, pageSize = 10, sortingOrderNumber, status, servicePoint } = req.query;
    
    let query = {};
    if (sortingOrderNumber) query.sortingOrderNumber = new RegExp(sortingOrderNumber, 'i');
    if (status) query.status = status;
    if (servicePoint) query.servicePoint = servicePoint;

    const total = await SortingOrder.countDocuments(query);
    const sortingOrders = await SortingOrder.find(query)
      .skip((page - 1) * pageSize)
      .limit(parseInt(pageSize))
      .sort({ createdAt: -1 });

    res.json({
      code: 200,
      data: {
        list: sortingOrders,
        total,
        page: parseInt(page),
        pageSize: parseInt(pageSize)
      },
      message: '获取分拣单列表成功'
    });
  } catch (error) {
    res.status(500).json({ code: 500, message: '获取分拣单列表失败', error: error.message });
  }
});

// 获取分拣单详情
router.get('/sorting-orders/:id', async function (req, res, next) {
  try {
    const sortingOrder = await SortingOrder.findById(req.params.id);
    if (!sortingOrder) {
      return res.status(404).json({ code: 404, message: '分拣单不存在' });
    }
    res.json({ code: 200, data: sortingOrder, message: '获取分拣单详情成功' });
  } catch (error) {
    res.status(500).json({ code: 500, message: '获取分拣单详情失败', error: error.message });
  }
});

// ==================== 收款记录相关接口 ====================

// 获取收款记录列表
router.get('/payment-records', async function (req, res, next) {
  try {
    const { page = 1, pageSize = 10, orderNumber, thirdPartyNumber, shopLocation, businessType } = req.query;
    
    let query = {};
    if (orderNumber) query.orderNumber = new RegExp(orderNumber, 'i');
    if (thirdPartyNumber) query.thirdPartyNumber = new RegExp(thirdPartyNumber, 'i');
    if (shopLocation) query.shopLocation = shopLocation;
    if (businessType) query.businessType = businessType;

    const total = await PaymentRecord.countDocuments(query);
    const paymentRecords = await PaymentRecord.find(query)
      .skip((page - 1) * pageSize)
      .limit(parseInt(pageSize))
      .sort({ createdAt: -1 });

    res.json({
      code: 200,
      data: {
        list: paymentRecords,
        total,
        page: parseInt(page),
        pageSize: parseInt(pageSize)
      },
      message: '获取收款记录列表成功'
    });
  } catch (error) {
    res.status(500).json({ code: 500, message: '获取收款记录列表失败', error: error.message });
  }
});

// ==================== 配货单相关接口 ====================

// 获取配货单列表
router.get('/allocation-orders', async function (req, res, next) {
  try {
    const { page = 1, pageSize = 10, allocationNumber, fromWarehouse, toWarehouse, status } = req.query;
    
    let query = {};
    if (allocationNumber) query.allocationNumber = new RegExp(allocationNumber, 'i');
    if (fromWarehouse) query.fromWarehouse = fromWarehouse;
    if (toWarehouse) query.toWarehouse = toWarehouse;
    if (status) query.status = status;

    const total = await AllocationOrder.countDocuments(query);
    const allocationOrders = await AllocationOrder.find(query)
      .skip((page - 1) * pageSize)
      .limit(parseInt(pageSize))
      .sort({ createdAt: -1 });

    res.json({
      code: 200,
      data: {
        list: allocationOrders,
        total,
        page: parseInt(page),
        pageSize: parseInt(pageSize)
      },
      message: '获取配货单列表成功'
    });
  } catch (error) {
    res.status(500).json({ code: 500, message: '获取配货单列表失败', error: error.message });
  }
});

// 获取配货单详情
router.get('/allocation-orders/:id', async function (req, res, next) {
  try {
    const allocationOrder = await AllocationOrder.findById(req.params.id);
    if (!allocationOrder) {
      return res.status(404).json({ code: 404, message: '配货单不存在' });
    }
    res.json({ code: 200, data: allocationOrder, message: '获取配货单详情成功' });
  } catch (error) {
    res.status(500).json({ code: 500, message: '获取配货单详情失败', error: error.message });
  }
});

// ==================== 作业单相关接口 ====================

// 获取作业单列表
router.get('/work-orders', async function (req, res, next) {
  try {
    const { page = 1, pageSize = 10, workOrderNumber, warehouse, status } = req.query;
    
    let query = {};
    if (workOrderNumber) query.workOrderNumber = new RegExp(workOrderNumber, 'i');
    if (warehouse) query.warehouse = warehouse;
    if (status) query.status = status;

    const total = await WorkOrder.countDocuments(query);
    const workOrders = await WorkOrder.find(query)
      .skip((page - 1) * pageSize)
      .limit(parseInt(pageSize))
      .sort({ createdAt: -1 });

    res.json({
      code: 200,
      data: {
        list: workOrders,
        total,
        page: parseInt(page),
        pageSize: parseInt(pageSize)
      },
      message: '获取作业单列表成功'
    });
  } catch (error) {
    res.status(500).json({ code: 500, message: '获取作业单列表失败', error: error.message });
  }
});

// 获取作业单详情
router.get('/work-orders/:id', async function (req, res, next) {
  try {
    const workOrder = await WorkOrder.findById(req.params.id);
    if (!workOrder) {
      return res.status(404).json({ code: 404, message: '作业单不存在' });
    }
    res.json({ code: 200, data: workOrder, message: '获取作业单详情成功' });
  } catch (error) {
    res.status(500).json({ code: 500, message: '获取作业单详情失败', error: error.message });
  }
});

// ==================== 物流单相关接口 ====================

// 获取物流单列表
router.get('/logistics-orders', async function (req, res, next) {
  try {
    const { page = 1, pageSize = 10, logisticsNumber, carrier, status } = req.query;
    
    let query = {};
    if (logisticsNumber) query.logisticsNumber = new RegExp(logisticsNumber, 'i');
    if (carrier) query.carrier = carrier;
    if (status) query.status = status;

    const total = await LogisticsOrder.countDocuments(query);
    const logisticsOrders = await LogisticsOrder.find(query)
      .skip((page - 1) * pageSize)
      .limit(parseInt(pageSize))
      .sort({ createdAt: -1 });

    res.json({
      code: 200,
      data: {
        list: logisticsOrders,
        total,
        page: parseInt(page),
        pageSize: parseInt(pageSize)
      },
      message: '获取物流单列表成功'
    });
  } catch (error) {
    res.status(500).json({ code: 500, message: '获取物流单列表失败', error: error.message });
  }
});

// ==================== 商品相关接口（保留原有接口） ====================

// 商品列表接口已在上方定义，此处不重复
=======


        // 处理分类ID转名称
        // 提取所有分类ID
        const categoryIds = [...new Set(productAudits.map(item => item.productInfo.productCategory))];
        // 查询分类信息
        const categories = await ProductCategory.find({
            categoryId: { $in: categoryIds }
        }).select('categoryId categoryName');
        // 创建分类ID到名称的映射
        const categoryMap = {};
        categories.forEach(category => {
            categoryMap[category.categoryId] = category.categoryName;
        });

        // 替换分类ID为名称
        const result = productAudits.map(item => {
            const productInfo = { ...item.productInfo };
            if (productInfo.productCategory) {
                productInfo.productCategory = categoryMap[productInfo.productCategory] || productInfo.productCategory;
            }
            return {
                ...item._doc,
                productInfo
            };
        });
>>>>>>> c14ec26c

// 加入回收站
router.post('/addProductRecycleBin', async function (req, res) {
    try {
        const {
            originalProduct,
            merchant,
            productSnapshot,
            deleteReason,
            deleteReasonDetail,
            deletedBy,
            autoDeleteAt
        } = req.body;
        console.log(req.body, 'req.body')
        // 创建回收站记录
        const recycleBinItem = new ProductRecycleBin({
            originalProduct,
            merchant,
            productSnapshot,
            deleteReason,
            deleteReasonDetail,
            deletedBy,
            autoDeleteAt
        });

        await recycleBinItem.save();
        // 将原商品标记为已删除
        await Product.findByIdAndUpdate(originalProduct, { status: 'deleted' });

        res.send({ success: true, message: '商品已成功加入回收站' });
    } catch (error) {
        res.send(error)

    }
})
// 获取回收站数据
router.get('/getProductRecycleBin', async function (req, res) {
    try {
        const productRecycleBins = await ProductRecycleBin.find({}); // 获取全部商
        res.send({
            success: 200,
            data: productRecycleBins
        })
    } catch (err) {
        console.log(err, '2')
        res.send(err)
    }

});
// 新增商品审核记录
router.post('/addProductAudit', async function (req, res) {
    try {
        // console.log(req.body, 'req.body')
        const newProduct = new ProductAudit(req.body);
        await newProduct.save();
        res.send({
            success: 200,
            data: newProduct
        })
    } catch (err) {
        console.log(err, '1')
        res.send(err)
    }
});
// 从回收站中恢复商品
router.post('/restoreProductFromRecycleBin', async function (req, res) {
    try {
        // 1. 获取请求参数
        const { productId, restoredBy } = req.body;
        console.log(req.body, '恢复请求参数')

        // 2. 参数验证
        if (!productId) {
            return res.status(400).json({ success: false, message: '回收站原商品ID不能为空' });
        }

        // 3. 查找回收站记录
        const recycleItem = await ProductRecycleBin.findOne({ originalProduct: productId });
        if (!recycleItem) {
            return res.status(404).json({ success: false, message: '未找到该回收站记录' });
        }

        // 4. 获取原商品ID
        const originalProductId = recycleItem.originalProduct;
        if (!originalProductId) {
            return res.status(400).json({ success: false, message: '无法获取原商品ID' });
        }

        // 5. 恢复原商品
        const restoredProduct = await Product.findByIdAndUpdate(
            originalProductId,
            { status: 'pending' }, // 恢复后设为待审核状态
            { new: true }
        );

        if (!restoredProduct) {
            return res.status(404).json({ success: false, message: '未找到原商品' });
        }

        // 6. 删除回收站记录
        await ProductRecycleBin.findByIdAndDelete(recycleItem._id);

        // 7. 返回成功响应
        res.json({
            success: true,
            message: '商品恢复成功并已从回收站移除',
            data: {
                productId: restoredProduct._id,
                productName: restoredProduct.productName
            }
        });
    } catch (error) {
        console.error('恢复商品失败:', error);
        res.status(500).json({ success: false, message: '服务器错误', error: error.message });
    }
});
// 更新审核状态接口
router.put('/updateAuditStatus', async (req, res) => {
    try {
        const {
            auditId,
            auditStatus,
            auditComments,
            auditTime,
            auditor
        } = req.body;

        // 基本参数验证
        if (!auditId || !auditStatus) {
            return res.status(400).json({ success: false, message: '审核ID和审核结果不能为空' });
        }

        // 验证状态值
        if (!['approved', 'rejected'].includes(auditStatus)) {
            return res.status(400).json({ success: false, message: '审核结果只能是通过或拒绝' });
        }

        // 更新审核记录
        const result = await ProductAudit.findOneAndUpdate(
            { auditId },
            {
                auditStatus,
                auditComments,
                auditTime,
                auditor
            },
            { new: true }
        ).populate('merchant', 'name')
            .populate('auditor', 'loginAccount')
            .populate('submitter', 'loginAccount');

        if (!result) {
            return res.status(404).json({ success: false, message: '未找到该审核记录' });
        }

        // 如果审核通过，更新商品状态
        if (auditStatus === 'approved' && result.product) {
            await Product.findByIdAndUpdate(
                result.product,
                { status: 'onSale' }, // 假设通过后状态为上架
                { new: true }
            );
        }

        res.json({ success: true, message: '审核更新成功', data: result });
    } catch (error) {
        console.error('更新审核状态失败:', error);
        res.status(500).json({ success: false, message: '服务器错误', error: error.message });
    }
});


router.get('/searchProducts', async function (req, res) {
    try {
        const { name, category, status, inStock, page = 1, pageSize = 10 } = req.query;

        const query = {};

        // 商品名称模糊匹配
        if (name) {
            query.productName = { $regex: name, $options: 'i' };
        }

        // 分类精确匹配（后端字段是字符串，如 "A01"）
        if (category) {
            query.productCategory = category;
        }

        // 状态精确匹配
        if (status) {
            query.status = status;
        }

        // 是否有库存：判断 inventory.currentStock 字段
        if (inStock === '1') {
            query['inventory.currentStock'] = { $gt: 0 };
        } else if (inStock === '0') {
            query['inventory.currentStock'] = { $lte: 0 };
        }

        const skip = (page - 1) * pageSize;

        const products = await Product.find(query)
            .skip(skip)
            .limit(Number(pageSize));

        const total = await Product.countDocuments(query);

        res.json({
            success: true,
            data: products,
            pagination: {
                total,
                page: Number(page),
                pageSize: Number(pageSize),
                totalPages: Math.ceil(total / pageSize),
            },
            message: '搜索成功',
        });
    } catch (error) {
        console.error('搜索商品失败:', error);
        res.status(500).json({
            success: false,
            message: '服务器错误',
            error: error.message,
        });
    }
});
// 编辑商品列表
router.put('/updateProductInfo', async (req, res) => {
    try {
        const { productId, ...updateData } = req.body;

        if (!productId) {
            return res.status(400).json({
                success: false,
                message: '商品ID不能为空'
            });
        }

        // 查找商品
        const product = await Product.findOne({ productId });
        if (!product) {
            return res.status(404).json({
                success: false,
                message: '未找到该商品'
            });
        }

        // 更新商品信息
        const updatedProduct = await Product.findOneAndUpdate(
            { productId },
            { $set: { ...updateData, updatedAt: new Date() } },
            { new: true }
        );

        res.json({
            success: true,
            data: updatedProduct,
            message: '商品信息更新成功'
        });
    } catch (error) {
        console.error('更新商品信息失败:', error);
        res.status(500).json({
            success: false,
            message: '服务器错误',
            error: error.message
        });
    }
});

module.exports = router;<|MERGE_RESOLUTION|>--- conflicted
+++ resolved
@@ -3,7 +3,6 @@
 require('../moudle/index'); // 确保用户模型被加载
 var { Product, ProductAudit, ProductRecycleBin, ProductCategory } = require('../moudle/goods');
 var Merchant = require('../moudle/merchant/merchant');
-<<<<<<< HEAD
 // ==================== 订单管理相关接口 ====================
 
 // 获取订单列表
@@ -75,25 +74,6 @@
   } catch (error) {
     console.error('获取订单列表失败:', error);
     res.status(500).json({ code: 500, message: '获取订单列表失败', error: error.message });
-  }
-=======
-/* GET home page. */
-// router.get('/products', function (req, res, next) {
-//     res.render('index', { title: 'Express' });
-// });
-// 获取商品列表
-
-// 获取商品列表
-router.get('/products', async function (req, res) {
-    try {
-        const products = await Product.find({}); // 获取全部商'
-        res.json({ success: true, data: products });
-    } catch (err) {
-
-        console.log(err, '2')
-    }
-
->>>>>>> c14ec26c
 });
 
 // 获取商品列表
@@ -231,8 +211,6 @@
     res.status(500).json({ code: 500, message: '获取订单统计失败', error: error.message });
   }
 });
-
-<<<<<<< HEAD
 // 获取订单详情
 router.get('/orders/:id', async function (req, res, next) {
   try {
@@ -680,34 +658,6 @@
 // ==================== 商品相关接口（保留原有接口） ====================
 
 // 商品列表接口已在上方定义，此处不重复
-=======
-
-
-        // 处理分类ID转名称
-        // 提取所有分类ID
-        const categoryIds = [...new Set(productAudits.map(item => item.productInfo.productCategory))];
-        // 查询分类信息
-        const categories = await ProductCategory.find({
-            categoryId: { $in: categoryIds }
-        }).select('categoryId categoryName');
-        // 创建分类ID到名称的映射
-        const categoryMap = {};
-        categories.forEach(category => {
-            categoryMap[category.categoryId] = category.categoryName;
-        });
-
-        // 替换分类ID为名称
-        const result = productAudits.map(item => {
-            const productInfo = { ...item.productInfo };
-            if (productInfo.productCategory) {
-                productInfo.productCategory = categoryMap[productInfo.productCategory] || productInfo.productCategory;
-            }
-            return {
-                ...item._doc,
-                productInfo
-            };
-        });
->>>>>>> c14ec26c
 
 // 加入回收站
 router.post('/addProductRecycleBin', async function (req, res) {
