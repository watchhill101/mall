require('dotenv').config();

module.exports = {
<<<<<<< HEAD
    jwtSecretKey: 'your_jwt_secret_key_2024',
    jwtRefreshSecretKey: 'your_jwt_refresh_secret_key_2024',
    secretKeyExpire: 15 * 60, // Access Token: 15分钟
    refreshSecretKeyExpire: 7 * 24 * 60 * 60, // Refresh Token: 7天
    port: 6379,
    url: '127.0.0.1',
    password: ''
=======
    jwtSecretKey: process.env.JWT_SECRET_KEY || 'your_jwt_secret_key_2024',
    jwtRefreshSecretKey: process.env.JWT_REFRESH_SECRET_KEY || 'your_jwt_refresh_secret_key_2024',
    secretKeyExpire: parseInt(process.env.JWT_ACCESS_TOKEN_EXPIRE) || 15 * 60, // Access Token: 15分钟
    refreshSecretKeyExpire: parseInt(process.env.JWT_REFRESH_TOKEN_EXPIRE) || 7 * 24 * 60 * 60, // Refresh Token: 7天
    mongodb: {
        uri: process.env.MONGODB_URI || 'mongodb://localhost:27017/mall'
    },
    redis: {
        host: process.env.REDIS_HOST || '127.0.0.1',
        port: parseInt(process.env.REDIS_PORT) || 6379,
        password: process.env.REDIS_PASSWORD || ''
    }
>>>>>>> b6d986b7
}<|MERGE_RESOLUTION|>--- conflicted
+++ resolved
@@ -1,15 +1,6 @@
 require('dotenv').config();
 
 module.exports = {
-<<<<<<< HEAD
-    jwtSecretKey: 'your_jwt_secret_key_2024',
-    jwtRefreshSecretKey: 'your_jwt_refresh_secret_key_2024',
-    secretKeyExpire: 15 * 60, // Access Token: 15分钟
-    refreshSecretKeyExpire: 7 * 24 * 60 * 60, // Refresh Token: 7天
-    port: 6379,
-    url: '127.0.0.1',
-    password: ''
-=======
     jwtSecretKey: process.env.JWT_SECRET_KEY || 'your_jwt_secret_key_2024',
     jwtRefreshSecretKey: process.env.JWT_REFRESH_SECRET_KEY || 'your_jwt_refresh_secret_key_2024',
     secretKeyExpire: parseInt(process.env.JWT_ACCESS_TOKEN_EXPIRE) || 15 * 60, // Access Token: 15分钟
@@ -22,5 +13,4 @@
         port: parseInt(process.env.REDIS_PORT) || 6379,
         password: process.env.REDIS_PASSWORD || ''
     }
->>>>>>> b6d986b7
 }