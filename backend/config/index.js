--- conflicted
+++ resolved
@@ -6,11 +6,7 @@
     secretKeyExpire: parseInt(process.env.JWT_ACCESS_TOKEN_EXPIRE) || 15 * 60, // Access Token: 15分钟
     refreshSecretKeyExpire: parseInt(process.env.JWT_REFRESH_TOKEN_EXPIRE) || 7 * 24 * 60 * 60, // Refresh Token: 7天
     mongodb: {
-<<<<<<< HEAD
-        uri: process.env.MONGODB_URI || 'mongodb://localhost:27017/mall'
-=======
         uri: process.env.MONGODB_URI || 'mongodb+srv://grh991221:AaKU8nle060TcZRs@cluster0.diduzgp.mongodb.net/mall'
->>>>>>> 1170e43c
     },
     redis: {
         host: process.env.REDIS_HOST || '127.0.0.1',
